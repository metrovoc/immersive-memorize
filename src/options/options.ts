--- conflicted
+++ resolved
@@ -72,20 +72,14 @@
   private async saveSettings(): Promise<void> {
     try {
       const debugMode = this.debugCheckbox?.checked || false
-<<<<<<< HEAD
       const enableScreenshot = (document.getElementById('screenshot-checkbox') as HTMLInputElement)?.checked || false
+      const csvFormatSelect = document.getElementById('csv-format-select') as HTMLSelectElement
+      const csvExportFormat = csvFormatSelect?.value || 'anki-html'
 
       await chrome.storage.local.set({
         debugMode: debugMode,
         enableScreenshot: enableScreenshot,
-=======
-      const csvFormatSelect = document.getElementById('csv-format-select') as HTMLSelectElement
-      const csvExportFormat = csvFormatSelect?.value || 'anki-html'
-
-      await chrome.storage.local.set({
-        debugMode: debugMode,
         csvExportFormat: csvExportFormat,
->>>>>>> 96e3a7a7
       })
 
       if (this.notification) {
@@ -232,7 +226,6 @@
           </div>
         </div>
 
-<<<<<<< HEAD
         <!-- 截图功能设置 -->
         <div class="bg-card rounded-lg border p-6">
           <h3 class="text-lg font-semibold mb-4">截图功能</h3>
@@ -252,7 +245,10 @@
                   </div>
                 </div>
               </div>
-=======
+            </div>
+          </div>
+        </div>
+
         <!-- CSV导出格式设置 -->
         <div class="bg-card rounded-lg border p-6">
           <h3 class="text-lg font-semibold mb-4">CSV导出设置</h3>
@@ -272,7 +268,6 @@
               <p><strong>Anki HTML:</strong> 转换Ruby为汉字[读音]格式，适合Anki导入</p>
               <p><strong>纯文本:</strong> 移除所有HTML标签，纯文本内容</p>
               <p><strong>富文本:</strong> 保留Ruby标签和高亮样式，适合支持HTML的系统</p>
->>>>>>> 96e3a7a7
             </div>
           </div>
         </div>
@@ -291,23 +286,15 @@
     // 重新获取DOM元素并绑定事件监听器
     this.hotkeyInput = document.getElementById('hotkey-input') as HTMLInputElement
     this.debugCheckbox = document.getElementById('debug-checkbox') as HTMLInputElement
-<<<<<<< HEAD
     const screenshotCheckbox = document.getElementById('screenshot-checkbox') as HTMLInputElement
+    const csvFormatSelect = document.getElementById('csv-format-select') as HTMLSelectElement
 
     // 设置当前值
-    const result = chrome.storage.local.get(['captureHotkey', 'debugMode', 'enableScreenshot']).then(result => {
+    chrome.storage.local.get(['captureHotkey', 'debugMode', 'enableScreenshot', 'csvExportFormat']).then(result => {
       const hotkey = result.captureHotkey || 's'
       const debugMode = result.debugMode !== false
       const enableScreenshot = result.enableScreenshot || false  // 默认关闭
-=======
-    const csvFormatSelect = document.getElementById('csv-format-select') as HTMLSelectElement
-
-    // 设置当前值
-    const result = chrome.storage.local.get(['captureHotkey', 'debugMode', 'csvExportFormat']).then(result => {
-      const hotkey = result.captureHotkey || 's'
-      const debugMode = result.debugMode !== false
       const csvFormat = result.csvExportFormat || 'anki-html' // 默认格式
->>>>>>> 96e3a7a7
 
       if (this.hotkeyInput) {
         this.hotkeyInput.value = hotkey.toUpperCase()
@@ -315,13 +302,11 @@
       if (this.debugCheckbox) {
         this.debugCheckbox.checked = debugMode
       }
-<<<<<<< HEAD
       if (screenshotCheckbox) {
         screenshotCheckbox.checked = enableScreenshot
-=======
+      }
       if (csvFormatSelect) {
         csvFormatSelect.value = csvFormat
->>>>>>> 96e3a7a7
       }
     })
 
@@ -350,22 +335,19 @@
       this.debugCheckbox.addEventListener('change', () => this.saveSettings())
     }
 
-<<<<<<< HEAD
     // 绑定截图开关的事件监听器
     if (screenshotCheckbox) {
       screenshotCheckbox.addEventListener('change', () => this.saveSettings())
     }
 
-    // 实现信息icon的悬浮提示功能
-    this.initializeTooltip()
-
-=======
     // 绑定CSV格式选择的事件监听器
     if (csvFormatSelect) {
       csvFormatSelect.addEventListener('change', () => this.saveSettings())
     }
 
->>>>>>> 96e3a7a7
+    // 实现信息icon的悬浮提示功能
+    this.initializeTooltip()
+
     // 添加词汇库卡片点击事件
     document.getElementById('vocab-library-card')?.addEventListener('click', () => {
       this.viewState = {
